--- conflicted
+++ resolved
@@ -319,13 +319,8 @@
             p
             for p in os.getenv("PATH").split(os.pathsep)[1:]
             if not (
-<<<<<<< HEAD
                 # Exclude rbenv, npm, and other language environments, except for rust/cargo.
-                (p.startswith(f"{Path.home() / '.'}") and not p.endswith("/.cargo/bin"))
-=======
-                # Exclude rbenv, npm, and other language environments
-                p.startswith(f"{Path.home()}/.")
->>>>>>> ca8c6657
+                (p.startswith(f"{Path.home()}/.") and not p.endswith("/.cargo/bin"))
                 # Exclude homebrew
                 or p.startswith("/opt")
                 # Exclude local python installs
